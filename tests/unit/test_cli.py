--- conflicted
+++ resolved
@@ -219,17 +219,10 @@
         process_fasta(input_fasta_invalid_alphabet)
 
 
-<<<<<<< HEAD
 def test_process_fasta_too_many_records(input_fasta_too_many_refs_random_valid):
     """Does process_fasta raise for too many references?"""
     with pytest.raises(ValueError, match=f"A maximum of {config.MAX_REFERENCES}"):
         process_fasta(input_fasta_too_many_refs_random_valid)
-=======
-def test_process_fasta_too_many_records(input_fasta_151_random_valid):
-    """Does process_fasta raise for too many references?"""
-    with pytest.raises(ValueError, match="A maximum of 150"):
-        process_fasta(input_fasta_151_random_valid)
->>>>>>> fa848d7c
 
 
 def test_process_fasta_size_difference_over_500(
@@ -256,7 +249,7 @@
 def test_process_fasta_maintains_gaps(input_fasta_valid_with_gaps):
     """Does process_fasta remove gaps?"""
     references = process_fasta(input_fasta_valid_with_gaps)
-    assert "-" in references[0]
+    assert "-" not in references[0]
 
 
 def test_process_fasta_too_short_input(input_fasta_short_500):
