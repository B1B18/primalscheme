--- conflicted
+++ resolved
@@ -218,7 +218,7 @@
     # Remove gaps
     for record in records:
         ref = SeqRecord(
-            Seq(str(record.seq).upper()),
+            Seq(str(record.seq).replace("-", "").upper()),
             id=record.id,
             description=record.id,
         )
@@ -236,15 +236,10 @@
         )
 
     # Check for too many references
-<<<<<<< HEAD
     if len(references) > config.MAX_REFERENCES:
         raise ValueError(
             f"A maximum of {config.MAX_REFERENCES} reference genomes is supported."
         )
-=======
-    if len(references) > 150:
-        raise ValueError("A maximum of 150 reference genomes is currently supported.")
->>>>>>> fa848d7c
 
     # Check for max difference in size between references
     primary_ref = references[0]
